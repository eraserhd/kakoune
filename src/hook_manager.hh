#ifndef hook_manager_hh_INCLUDED
#define hook_manager_hh_INCLUDED

#include "hash_map.hh"
#include "completion.hh"
#include "safe_ptr.hh"
#include "meta.hh"
#include "enum.hh"

#include <memory>

namespace Kakoune
{

class Context;
class Regex;

enum class Hook
{
    BufCreate,
    BufNewFile,
    BufOpenFile,
    BufClose,
    BufWritePost,
    BufReload,
    BufWritePre,
    BufOpenFifo,
    BufCloseFifo,
    BufReadFifo,
    BufSetOption,
    ClientCreate,
    ClientClose,
    InsertBegin,
    InsertChar,
    InsertDelete,
    InsertEnd,
    InsertIdle,
    InsertKey,
    InsertMove,
    InsertCompletionHide,
    InsertCompletionShow,
    KakBegin,
    KakEnd,
    FocusIn,
    FocusOut,
    GlobalSetOption,
    RuntimeError,
    PromptIdle,
    NormalBegin,
    NormalEnd,
    NormalIdle,
    NormalKey,
    ModeChange,
    RawKey,
    WinClose,
    WinCreate,
    WinDisplay,
    WinResize,
    WinSetOption,
    ModuleLoad
};

constexpr auto enum_desc(Meta::Type<Hook>)
{
<<<<<<< HEAD
    return make_array<EnumDesc<Hook>, 40>({
=======
    return make_array<EnumDesc<Hook>, 42>({
>>>>>>> f49644e8
        {Hook::BufCreate, "BufCreate"},
        {Hook::BufNewFile, "BufNewFile"},
        {Hook::BufOpenFile, "BufOpenFile"},
        {Hook::BufClose, "BufClose"},
        {Hook::BufWritePost, "BufWritePost"},
        {Hook::BufReload, "BufReload"},
        {Hook::BufWritePre, "BufWritePre"},
        {Hook::BufOpenFifo, "BufOpenFifo"},
        {Hook::BufCloseFifo, "BufCloseFifo"},
        {Hook::BufReadFifo, "BufReadFifo"},
        {Hook::BufSetOption, "BufSetOption"},
        {Hook::ClientCreate, "ClientCreate"},
        {Hook::ClientClose, "ClientClose"},
        {Hook::InsertBegin, "InsertBegin"},
        {Hook::InsertChar, "InsertChar"},
        {Hook::InsertDelete, "InsertDelete"},
        {Hook::InsertEnd, "InsertEnd"},
        {Hook::InsertIdle, "InsertIdle"},
        {Hook::InsertKey, "InsertKey"},
        {Hook::InsertMove, "InsertMove"},
        {Hook::InsertCompletionHide, "InsertCompletionHide"},
        {Hook::InsertCompletionShow, "InsertCompletionShow"},
        {Hook::KakBegin, "KakBegin"},
        {Hook::KakEnd, "KakEnd"},
        {Hook::FocusIn, "FocusIn"},
        {Hook::FocusOut, "FocusOut"},
        {Hook::GlobalSetOption, "GlobalSetOption"},
        {Hook::RuntimeError, "RuntimeError"},
        {Hook::PromptIdle, "PromptIdle"},
        {Hook::NormalBegin, "NormalBegin"},
        {Hook::NormalEnd, "NormalEnd"},
        {Hook::NormalIdle, "NormalIdle"},
        {Hook::NormalKey, "NormalKey"},
        {Hook::ModeChange, "ModeChange"},
        {Hook::RawKey, "RawKey"},
        {Hook::WinClose, "WinClose"},
        {Hook::WinCreate, "WinCreate"},
        {Hook::WinDisplay, "WinDisplay"},
        {Hook::WinResize, "WinResize"},
        {Hook::WinSetOption, "WinSetOption"},
        {Hook::ModuleLoad, "ModuleLoad"}
    });
}

enum class HookFlags
{
    None = 0,
    Always = 1 << 0,
    Once = 1 << 1
};
constexpr bool with_bit_ops(Meta::Type<HookFlags>) { return true; }

class HookManager : public SafeCountable
{
public:
    HookManager(HookManager& parent);
    ~HookManager();

    void add_hook(Hook hook, String group, HookFlags flags,
                  Regex filter, String commands);
    void remove_hooks(const Regex& regex);
    CandidateList complete_hook_group(StringView prefix, ByteCount pos_in_token);
    void run_hook(Hook hook, StringView param, Context& context);

private:
    HookManager();
    // the only one allowed to construct a root hook manager
    friend class Scope;

    struct HookData;

    SafePtr<HookManager> m_parent;
    Array<Vector<std::unique_ptr<HookData>, MemoryDomain::Hooks>, enum_desc(Meta::Type<Hook>{}).size()> m_hooks;

    mutable Vector<std::pair<Hook, StringView>, MemoryDomain::Hooks> m_running_hooks;
    mutable Vector<std::unique_ptr<HookData>, MemoryDomain::Hooks> m_hooks_trash;
};

}

#endif // hook_manager_hh_INCLUDED<|MERGE_RESOLUTION|>--- conflicted
+++ resolved
@@ -62,11 +62,7 @@
 
 constexpr auto enum_desc(Meta::Type<Hook>)
 {
-<<<<<<< HEAD
-    return make_array<EnumDesc<Hook>, 40>({
-=======
-    return make_array<EnumDesc<Hook>, 42>({
->>>>>>> f49644e8
+    return make_array<EnumDesc<Hook>, 41>({
         {Hook::BufCreate, "BufCreate"},
         {Hook::BufNewFile, "BufNewFile"},
         {Hook::BufOpenFile, "BufOpenFile"},
