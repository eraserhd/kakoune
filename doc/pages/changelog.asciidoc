= Changelog

This changelog contains major and/or breaking changes to Kakoune between
released versions.

== Kakoune 2018.10.27

* `remove-hooks` <group> argument is now a regex and removes all
  hooks whose group matches it.

* `exclusive` face attribute (e) has been replaced with more
  granular `final foreground` (f), `final background` (g), and `final
  attributes` (a), or the three combined as `final` (F).  Semantics
  changed slightly as those attributes apply to the existing face as
  well (a final face will not get modified by a following face if that
  following face does not have the final attribute itself.

* `<a-m>` aka "merge consecutive selections" has been moved to `<a-_>`.
  The new `<a-m>` and `<a-M>` are now symmetrical with `m` and `M`.
  Those commands select (or extend) to the matching char backwards.

* `define-command` switches `-shell-completion` and `-shell-candidates`
  have been renamed to `-shell-script-completion` and
  `-shell-script-candidates` to make way for a new `-shell-completion`
  which completes like the shell (shell command name then filename).

* `asciidoc` is not a dependency anymore, the last file that requiered
  it (Kakoune's manpage) has been converted to troff format.

== Kakoune 2018.09.04

This version contains a significant overhaul of various Kakoune
features that can break user configuration. This was a necessary
change to make Kakoune command model cleaner and more robust.

* `%sh{...}` strings are not reparsed automatically anymore, they need
  to go through an explicit `evaluate-commands`

* The `-allow-override` switch from `define-command` has been renamed
  `-override`.

* The search prompt uses buffer word completion so that fuzzy completion
  can be used to quickly search for a buffer word.

* The `wrap` highlighter can accept a new `-marker <marker_text>` switch.

* The command line syntax has changed to support robust escaping.

  - `%sh{...}` is not expanded to multiple tokens automatically anymore,
    to evaluate its output as multiple tokens/commands, use the
    `evaluate-commands` command:

   -------------------------------------------------------------
   evaluate-commands %sh{ echo "first command; second command" }
   -------------------------------------------------------------

  - Escaping of `'` in `'...'` and `"` and `%` in `"..."` strings is done
    by doubling up (`''`, `""` and `%%`) instead of using a backslash

  - Bare words escaping has been tweaked.

  See <<command-parsing#,`:doc command-parsing`>>.

* Various lists (options, registers...) in Kakoune are now written using
  the command line syntax:

  - `set-register` now take an arbitrary number of parameters and sets
    the register to multiple strings. `%reg` expands to a list of strings.

  - the `$kak_reg_*` environment variable is now a list, `$kak_main_reg_*`
    provides the previous behaviour.

  - `%opt` expands list options as list of strings.

  - selection descs are whitespaces separated instead of `:` separated

* Highlighters syntax has changed to permit explicit naming and remove
  highlighter specific name parameters (such as for the group highlighter)
  `add-highlighter <path>/<name> <type> <params>` is the new syntax.

* Regions highlighters have been overhauled and are now specified with
  a sequence of commands instead of a single one:

  ------------------------------------------------------------------
  add-highlighter <path>/<name> regions
  add-highlighter <path>/<name>/<region name> region <begin> <end> \
  <type> <params>
  ------------------------------------------------------------------

  The recursion regex is opt-in through a `-recurse <recurse>` flag.

  They also are not necessarily groups anymore, a region can directly
  apply any other highlighter

  See <<highlighters#,`:doc highlighters`>>

* Highlighter type names have been unified, types that used `_` as
  word separators, such as `show_whitespaces` are now using `-`
  (`show-whitespace`).

* `a` on end of line is not treated specially anymore, it will start
  inserting on the next character, which will be the first character
  of the next line.

<<<<<<< HEAD
* `autoshowcompl` options has been renamed `auto_complete` and is
=======
- `autoshowcompl` options has been renamed `auto_complete` and is
>>>>>>> 21e93ebc
  now a `flags(insert|prompt)` option, allowing more granular
  configuration of when the completions should be displayed
  automatically.

* Prompt editing shortcuts have been changed to match readline.

== Kakoune 2018.04.13

First official Kakoune release.<|MERGE_RESOLUTION|>--- conflicted
+++ resolved
@@ -2,6 +2,11 @@
 
 This changelog contains major and/or breaking changes to Kakoune between
 released versions.
+
+== Development version
+
+* `auto_complete` has been renamed to `autocomplete` for more
+  consistency.
 
 == Kakoune 2018.10.27
 
@@ -102,11 +107,7 @@
   inserting on the next character, which will be the first character
   of the next line.
 
-<<<<<<< HEAD
 * `autoshowcompl` options has been renamed `auto_complete` and is
-=======
-- `autoshowcompl` options has been renamed `auto_complete` and is
->>>>>>> 21e93ebc
   now a `flags(insert|prompt)` option, allowing more granular
   configuration of when the completions should be displayed
   automatically.
